--- conflicted
+++ resolved
@@ -2,29 +2,20 @@
 Changelog for package plansys2_domain_expert
 ^^^^^^^^^^^^^^^^^^^^^^^^^^^^^^^^^^^^^^^^^^^^
 
-<<<<<<< HEAD
-0.0.5 (2020-01-12)
-------------------
-=======
 0.0.6 (2020-03-23)
 ------------------
 * Run in separate namespaces. Monolothic node
   Signed-off-by: Francisco Martin Rico <fmrico@gmail.com>
->>>>>>> bee730df
 * Add multi domain
   Signed-off-by: Francisco Martin Rico <fmrico@gmail.com>
 * Avoid inserting duplicate types
   Signed-off-by: Francisco Martin Rico <fmrico@gmail.com>
-<<<<<<< HEAD
-* Contributors: Francisco Martin Rico
-=======
 * Avoid inserting duplicate types
   Signed-off-by: Francisco Martin Rico <fmrico@gmail.com>
 * Contributors: Francisco Martin Rico, Francisco Martín Rico
 
 0.0.5 (2020-01-12)
 ------------------
->>>>>>> bee730df
 
 0.0.4 (2020-01-09)
 ------------------
